--- conflicted
+++ resolved
@@ -1607,8 +1607,6 @@
                 task.arg("");
             }
         }
-        task.arg("export");
-
         task.arg("export");
 
         let output = task.output()?;
@@ -2577,7 +2575,6 @@
                         self.mode = Mode::Projects;
                     }
                 }
-<<<<<<< HEAD
                 Action::ContextMenu => {
                     if input == self.keyconfig.quit || input == Key::Esc {
                         self.mode = Mode::Tasks(Action::Report);
@@ -2587,44 +2584,6 @@
                         self.context_previous();
                     } else if input == Key::Char('\n') {
                         match self.context_select() {
-=======
-            }
-            AppMode::TaskHelpPopup => {
-                if input == self.keyconfig.quit || input == Key::Esc {
-                    self.mode = AppMode::TaskReport;
-                } else if input == self.keyconfig.down {
-                    self.help_popup.scroll = self.help_popup.scroll.checked_add(1).unwrap_or(0);
-                    let th = (self.help_popup.text_height as u16).saturating_sub(1);
-                    if self.help_popup.scroll > th {
-                        self.help_popup.scroll = th
-                    }
-                } else if input == self.keyconfig.up {
-                    self.help_popup.scroll = self.help_popup.scroll.saturating_sub(1);
-                }
-            }
-            AppMode::TaskModify => match input {
-                Key::Esc => {
-                    if self.show_completion_pane {
-                        self.show_completion_pane = false;
-                        self.completion_list.unselect();
-                    } else {
-                        self.modify.update("", 0);
-                        // self.history_status = None;
-                        self.mode = AppMode::TaskReport;
-                    }
-                }
-                Key::Char('\n') => {
-                    if self.show_completion_pane {
-                        self.show_completion_pane = false;
-                        if let Some(s) = self.completion_list.selected() {
-                            let (before, after) = self.modify.as_str().split_at(self.modify.pos());
-                            let fs = format!("{}{}{}", before, s, after);
-                            self.modify.update(&fs, self.modify.pos() + s.len());
-                        }
-                        self.completion_list.unselect();
-                    } else {
-                        match self.task_modify() {
->>>>>>> 91938b56
                             Ok(_) => {
                                 self.get_context()?;
                                 self.update(true)?;
@@ -2745,7 +2704,6 @@
                         self.command.update("", 0);
                         self.mode = Mode::Tasks(Action::Report);
                     }
-<<<<<<< HEAD
                     _ => handle_movement(&mut self.command, input),
                 },
                 Action::Log => match input {
@@ -2757,16 +2715,6 @@
                             self.command.update("", 0);
                             // self.history_status = None;
                             self.mode = Mode::Tasks(Action::Report);
-=======
-                }
-                Key::Char('\n') => {
-                    if self.show_completion_pane {
-                        self.show_completion_pane = false;
-                        if let Some(s) = self.completion_list.selected() {
-                            let (before, after) = self.command.as_str().split_at(self.command.pos());
-                            let fs = format!("{}{}{}", before, s, after);
-                            self.command.update(&fs, self.command.pos() + s.len());
->>>>>>> 91938b56
                         }
                     }
                     Key::Char('\n') => {
@@ -2840,7 +2788,6 @@
                         handle_movement(&mut self.command, input);
                         self.update_input_for_completion();
                     }
-<<<<<<< HEAD
                 },
                 Action::Annotate => match input {
                     Key::Esc => {
@@ -2851,16 +2798,6 @@
                             self.command.update("", 0);
                             self.mode = Mode::Tasks(Action::Report);
                             // self.history_status = None;
-=======
-                }
-                Key::Char('\n') => {
-                    if self.show_completion_pane {
-                        self.show_completion_pane = false;
-                        if let Some(s) = self.completion_list.selected() {
-                            let (before, after) = self.command.as_str().split_at(self.command.pos());
-                            let fs = format!("{}{}{}", before, s, after);
-                            self.command.update(&fs, self.command.pos() + s.len());
->>>>>>> 91938b56
                         }
                     }
                     Key::Char('\n') => {
@@ -2952,7 +2889,6 @@
                         self.command.update("", 0);
                         self.mode = Mode::Tasks(Action::Report);
                     }
-<<<<<<< HEAD
                     _ => handle_movement(&mut self.command, input),
                 },
                 Action::Add => match input {
@@ -2964,24 +2900,15 @@
                             self.command.update("", 0);
                             // self.history_status = None;
                             self.mode = Mode::Tasks(Action::Report);
-=======
-                }
-                Key::Char('\n') => {
-                    if self.show_completion_pane {
-                        self.show_completion_pane = false;
-                        if let Some(s) = self.completion_list.selected() {
-                            let (before, after) = self.command.as_str().split_at(self.command.pos());
-                            let fs = format!("{}{}{}", before, s, after);
-                            self.command.update(&fs, self.command.pos() + s.len());
->>>>>>> 91938b56
                         }
                     }
                     Key::Char('\n') => {
                         if self.show_completion_pane {
                             self.show_completion_pane = false;
                             if let Some(s) = self.completion_list.selected() {
-                                let s = format!("{}{}", self.command.as_str(), s);
-                                self.command.update(&s, s.len());
+                                let (before, after) = self.command.as_str().split_at(self.command.pos());
+                                let fs = format!("{}{}{}", before, s, after);
+                                self.command.update(&fs, self.command.pos() + s.len());
                             }
                             self.completion_list.unselect();
                         } else {
@@ -3027,7 +2954,7 @@
                             // self.history_status = Some(format!(" {} / {}", self.command_history_context.history_index() + 1, self.command_history_context.history_len()));
                         }
                     }
-<<<<<<< HEAD
+
                     Key::Down => {
                         if self.show_completion_pane && !self.completion_list.is_empty() {
                             self.completion_list.next();
@@ -3039,16 +2966,6 @@
                             self.command.update("", 0);
                             self.command.update(&s, std::cmp::min(s.len(), p));
                             // self.history_status = Some(format!(" {} / {}", self.command_history_context.history_index() + 1, self.command_history_context.history_len()));
-=======
-                }
-                Key::Char('\n') => {
-                    if self.show_completion_pane {
-                        self.show_completion_pane = false;
-                        if let Some(s) = self.completion_list.selected() {
-                            let (before, after) = self.filter.as_str().split_at(self.filter.pos());
-                            let fs = format!("{}{}{}", before, s, after);
-                            self.filter.update(&fs, self.filter.pos() + s.len());
->>>>>>> 91938b56
                         }
                     }
                     _ => {
